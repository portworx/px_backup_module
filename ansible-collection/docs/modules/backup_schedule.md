# Backup Schedule Module

The backup schedule module enables management of automated backup schedules in PX-Backup, providing capabilities for creating, modifying, inspecting, and deleting backup schedules.

## Synopsis

* Create and manage backup schedules in PX-Backup
* Configure scheduled backups with customization options
* Support for multiple backup types and configurations
* Comprehensive resource selection and filtering
* Flexible scheduling policies and retention controls
* Enhanced filtering and sorting in 2.9.0+
* VM-specific backup capabilities
* Cluster scope support (2.9.0+)

## Requirements

* PX-Backup >= 2.9.0
* Stork >= 25.3.0
* Python >= 3.9
* The `requests` Python package

## Operations

The module supports the following operations:


| Operation                | Description                                           |
| -------------------------- | ------------------------------------------------------- |
| CREATE                   | Create a new backup schedule                          |
| UPDATE                   | Modify existing backup schedule                       |
| DELETE                   | Remove a backup schedule                              |
| INSPECT_ONE              | Get details of a specific backup schedule             |
| INSPECT_ALL              | List all backup schedules (GET method)                |
| INSPECT_ALL_POST_REQUEST | List all backup schedules using POST request (2.9.0+) |

## Parameters

### Common Parameters

<<<<<<< HEAD
| Parameter      | Type    | Required | Default | Description                             | Supported Versions |
| ---------------- | --------- | ---------- | --------- | ----------------------------------------- | ------------------- |
=======

| Parameter      | Type    | Required | Default | Description                             |
| ---------------- | --------- | ---------- | --------- | ----------------------------------------- |
>>>>>>> f59b27d9
| api_url        | string  | yes      |         | PX-Backup API URL                       |
| token          | string  | yes      |         | Authentication token                    |
| operation      | string  | yes      |         | Operation to perform                    |
| name           | string  | yes      |         | Name of the backup schedule             |
| org_id         | string  | yes      |         | Organization ID                         |
| uid            | string  | varies   |         | Unique identifier                       |
| owner          | string  | no       |         | Owner name or uid                       |
| validate_certs | boolean | no       | true    | Verify SSL certificates                 |
| labels         | dict    | no       |         | Labels to attach to the Backup Schedule |
<<<<<<< HEAD
| remark         | string  | no       |         | Last remark made during update operation|  2.10.0
=======
>>>>>>> f59b27d9

### SSL/TLS Configuration

All modules support comprehensive SSL/TLS certificate management. See [SSL Certificate Configuration](../common/ssl_configuration.md) for:

- SSL parameter reference
- Configuration examples
- Global SSL settings
- Troubleshooting guide
- Security best practices

### Schedule Configuration Parameters


| Parameter                        | Type    | Required | Default  | Description                                                                    |
| ---------------------------------- | --------- | ---------- | ---------- | -------------------------------------------------------------------------------- |
| reclaim_policy                   | string  | no       |          | Policy for backup retention (`Invalid`, `Delete`, `Retain`)                    |
| backup_type                      | string  | no       | `Normal` | Type of backup (`Invalid`, `Generic`, `Normal`)                                |
| suspend                          | boolean | no       | `false`  | Whether to suspend the schedule                                                |
| direct_kdmp                      | boolean | no       | `false`  | Enable direct KDMP backup                                                      |
| skip_vm_auto_exec_rules          | boolean | no       | `false`  | Skip automatic execution rules for VMs                                         |
| parallel_backup                  | boolean | no       | `false`  | Option to enable parallel schedule backups                                     |
| keep_cr_status                   | boolean | no       | `false`  | Option to enable to keep the CR status of the resources in the backup schedule |
| advanced_resource_label_selector | string  | no       |          | Advanced label selector for resources (string format with operator support)    |

### Resource Selection Parameters


| Parameter              | Type   | Required | Default | Description                            |
| ------------------------ | -------- | ---------- | --------- | ---------------------------------------- |
| namespaces             | list   | no       |         | List of namespaces to backup           |
| resource_types         | list   | no       |         | List of resource types to include      |
| exclude_resource_types | list   | no       |         | Resource types to exclude              |
| label_selectors        | dict   | no       |         | Label selectors for resource filtering |
| ns_label_selectors     | string | no       |         | Namespace label selectors              |
| include_resources      | list   | no       |         | Specific resources to include          |

#### include_resources Entry Format


| Parameter                   | Type   | Required | Description        |
| ----------------------------- | -------- | ---------- | -------------------- |
| include_resources.name      | string | yes      | Resource name      |
| include_resources.namespace | string | yes      | Resource namespace |
| include_resources.group     | string | yes      | Resource API group |
| include_resources.kind      | string | yes      | Resource kind      |
| include_resources.version   | string | yes      | Resource version   |

### Reference Parameters


| Parameter                       | Type | Required | Default | Description                              |
| --------------------------------- | ------ | ---------- | --------- | ------------------------------------------ |
| schedule_policy_ref             | dict | yes      |         | Reference to schedule policy             |
| backup_location_ref             | dict | yes      |         | Reference to backup location             |
| cluster_ref                     | dict | yes      |         | Reference to target cluster              |
| pre_exec_rule_ref               | dict | no       |         | Reference to pre-execution rule          |
| post_exec_rule_ref              | dict | no       |         | Reference to post-execution rule         |
| volume_resource_only_policy_ref | dict | no       |         | Reference to Volume Resource Only policy |

#### schedule_policy_ref


| Parameter                | Type   | Required | Description                 |
| -------------------------- | -------- | ---------- | ----------------------------- |
| schedule_policy_ref.name | string | yes      | Name of the schedule policy |
| schedule_policy_ref.uid  | string | no       | UID of the schedule policy  |

#### cluster_ref


| Parameter        | Type   | Required | Description         |
| ------------------ | -------- | ---------- | --------------------- |
| cluster_ref.name | string | yes      | Name of the cluster |
| cluster_ref.uid  | string | no       | UID of the cluster  |

#### backup_location_ref


| Parameter                | Type   | Required | Description                 |
| -------------------------- | -------- | ---------- | ----------------------------- |
| backup_location_ref.name | string | yes      | Name of the backup location |
| backup_location_ref.uid  | string | no       | UID of the backup location  |

#### pre_exec_rule_ref


| Parameter              | Type   | Required | Description               |
| ------------------------ | -------- | ---------- | --------------------------- |
| pre_exec_rule_ref.name | string | yes      | Name of the pre exec rule |
| pre_exec_rule_ref.uid  | string | no       | UID of the pre exec rule  |

#### post_exec_rule_ref


| Parameter               | Type   | Required | Description                |
| ------------------------- | -------- | ---------- | ---------------------------- |
| post_exec_rule_ref.name | string | yes      | Name of the post exec rule |
| post_exec_rule_ref.uid  | string | no       | UID of the post exec rule  |

#### volume_resource_only_policy_ref


| Parameter                            | Type   | Required | Description                             |
| -------------------------------------- | -------- | ---------- | ----------------------------------------- |
| volume_resource_only_policy_ref.name | string | yes      | Name of the Volume Resource Only policy |
| volume_resource_only_policy_ref.uid  | string | no       | UID of the Volume Resource Only policy  |

### Backup Object Configuration


| Parameter                     | Type   | Required | Default | Description                                          |
| ------------------------------- | -------- | ---------- | --------- | ------------------------------------------------------ |
| backup_object_type            | dict   | no       |         | Backup object configuration                          |
| backup_object_type.type       | string | no       |         | Type of backup object (`Invalid`, `NS`, `VM`, `All`) |
| volume_snapshot_class_mapping | dict   | no       |         | Volume snapshot class mappings                       |

### Ownership Parameters


| Parameter               | Type   | Required | Default | Description                                                               |
| ------------------------- | -------- | ---------- | --------- | --------------------------------------------------------------------------- |
| ownership.owner         | string | no       |         | Owner of the schedule                                                     |
| ownership.groups        | list   | no       |         | Group access configurations (refer Ownership Access Configuration)        |
| ownership.collaborators | list   | no       |         | Collaborator access configurations (refer Ownership Access Configuration) |
| ownership.public        | dict   | no       |         | Public access configuration  (refer Ownership Access Configuration)       |

#### Ownership Access Configuration


| Parameter | Type   | Required | Choices                  | Description                      |
| ----------- | -------- | ---------- | -------------------------- | ---------------------------------- |
| id        | string | yes      |                          | Group or collaborator identifier |
| access    | string | yes      | 'Read', 'Write', 'Admin' | Access level                     |

### Enhanced Filtering and Bulk Operations (2.9.0+)


| Parameter       | Type   | Required | Default | Description                                                     |
| ----------------- | -------- | ---------- | --------- | ----------------------------------------------------------------- |
| policy_ref      | list   | no       |         | List of schedule policy references to filter by                 |
| include_objects | list   | no       |         | List of exact backup schedules to include (name + UID required) |
| exclude_objects | list   | no       |         | List of exact backup schedules to exclude (name + UID required) |
| include_filter  | string | no       |         | Substring or regex pattern to match backup schedules to include |
| exclude_filter  | string | no       |         | Substring or regex pattern to match backup schedules to exclude |

#### policy_ref Entry Format


| Parameter | Type   | Required | Description |
| ----------- | -------- | ---------- | ------------- |
| name      | string | yes      | Policy name |
| uid       | string | no       | Policy UID  |

#### include_objects / exclude_objects Entry Format


| Parameter | Type   | Required | Description   |
| ----------- | -------- | ---------- | --------------- |
| name      | string | yes      | Schedule name |
| uid       | string | no       | Schedule UID  |

### Cluster Scope Configuration (2.9.0+)


| Parameter                  | Type    | Required | Default | Description                                |
| ---------------------------- | --------- | ---------- | --------- | -------------------------------------------- |
| cluster_scope              | dict    | no       |         | Cluster scope configuration for operations |
| cluster_scope.cluster_refs | list    | no       |         | List of cluster references                 |
| cluster_scope.all_clusters | boolean | no       |         | Apply operation to all clusters            |

#### cluster_scope.cluster_refs Entry Format


| Parameter | Type   | Required | Description         |
| ----------- | -------- | ---------- | --------------------- |
| name      | string | yes      | Name of the cluster |
| uid       | string | no       | Cluster UID         |

### Enumeration Options


| Parameter                                    | Type    | Required | Default | Description                                                |
| ---------------------------------------------- | --------- | ---------- | --------- | ------------------------------------------------------------ |
| enumerate_options.labels                     | dict    | no       |         | Label selectors for filtering                              |
| enumerate_options.max_objects                | string  | no       |         | Maximum objects to return                                  |
| enumerate_options.name_filter                | string  | no       |         | Filter by name                                             |
| enumerate_options.status                     | list    | no       |         | Filter based on the object status (list of status strings) |
| enumerate_options.cluster_name_filter        | string  | no       |         | Filter by cluster name                                     |
| enumerate_options.object_index               | string  | no       |         | Index from where object fetch has to happen                |
| enumerate_options.owners                     | list    | no       |         | Filter by owners (list of owner IDs)                       |
| enumerate_options.backup_object_type         | string  | no       |         | Filter based on backup object type                         |
| enumerate_options.include_detailed_resources | boolean | no       |         | Include detailed resource information                      |
| enumerate_options.cluster_uid_filter         | string  | no       |         | Filter by cluster UID                                      |
| enumerate_options.time_range                 | dict    | no       |         | Time range filter                                          |
| enumerate_options.time_range.start_time      | string  | no       |         | Time range filter start time                               |
| enumerate_options.time_range.end_time        | string  | no       |         | Time range filter end time                                 |
| enumerate_options.schedule_policy_ref        | list    | no       |         | Filter by schedule policy references                       |
| enumerate_options.backup_schedule_ref        | list    | no       |         | Filter by backup schedule references                       |
| enumerate_options.sort_option                | dict    | no       |         | Sorting options for results                                |

#### enumerate_options.schedule_policy_ref / backup_schedule_ref Entry Format


| Parameter | Type   | Required | Description          |
| ----------- | -------- | ---------- | ---------------------- |
| name      | string | no       | Policy/Schedule name |
| uid       | string | no       | Policy/Schedule UID  |

#### enumerate_options.sort_option Format


| Parameter      | Type   | Required | Description                                                                                          |
| ---------------- | -------- | ---------- | ------------------------------------------------------------------------------------------------------ |
| sortBy         | dict   | no       | Field to sort by                                                                                     |
| sortBy.type    | string | no       | Sort field type (`Invalid`, `CreationTimestamp`, `Name`, `ClusterName`, `Size`, `RestoreBackupName`) |
| sortOrder      | dict   | no       | Sort order                                                                                           |
| sortOrder.type | string | no       | Sort order type (`Invalid`, `Ascending`, `Descending`)                                               |

### Deprecated Parameters

The following parameters are deprecated but maintained for backward compatibility:


| Parameter               | Type   | Description             | Replacement                   |
| ------------------------- | -------- | ------------------------- | ------------------------------- |
| pre_exec_rule           | string | Pre exec Rule name      | pre_exec_rule_ref             |
| post_exec_rule          | string | Post exec Rule name     | post_exec_rule_ref            |
| csi_snapshot_class_name | string | CSI Snapshot Class Name | volume_snapshot_class_mapping |

## Return Values


| Name             | Type   | Description                                            |
| ------------------ | -------- | -------------------------------------------------------- |
| backup_schedule  | dict   | Details of the backup schedule (for single operations) |
| backup_schedules | list   | List of backup schedules (for INSPECT_ALL)             |
| message          | string | Operation result message                               |

## Examples

### Create Basic Backup Schedule

```yaml
- name: Create backup schedule
  backup_schedule:
    operation: CREATE
    api_url: "https://px-backup.example.com"
    token: "{{ px_backup_token }}"
    name: "daily-backup"
    org_id: "default"
    namespaces:
      - "production"
      - "staging"
    schedule_policy_ref:
      name: "daily-policy"
      uid: "policy-123"
    backup_location_ref:
      name: "s3-backup-location"
      uid: "location-456"
    cluster_ref:
      name: "prod-cluster"
      uid: "cluster-789"
    reclaim_policy: "Retain"
```

### Create VM Backup Schedule with Execution Rules

```yaml
- name: Create VM backup schedule
  backup_schedule:
    operation: CREATE
    api_url: "https://px-backup.example.com"
    token: "{{ px_backup_token }}"
    name: "vm-backup-schedule"
    org_id: "default"
    backup_object_type:
      type: "VM"
    schedule_policy_ref:
      name: "weekly-policy"
      uid: "policy-456"
    backup_location_ref:
      name: "azure-backup-location"
      uid: "location-789"
    cluster_ref:
      name: "vm-cluster"
      uid: "cluster-123"
    pre_exec_rule_ref:
      name: "vm-shutdown"
      uid: "rule-123"
    post_exec_rule_ref:
      name: "vm-startup"
      uid: "rule-456"
    skip_vm_auto_exec_rules: false
    parallel_backup: true
```

### Update Backup Schedule

```yaml
- name: Update backup schedule
  backup_schedule:
    operation: UPDATE
    api_url: "https://px-backup.example.com"
    token: "{{ px_backup_token }}"
    name: "daily-backup"
    org_id: "default"
    uid: "schedule-uid-123"
    suspend: true
    reclaim_policy: "Delete"
```

### List All Backup Schedules with Filtering

```yaml
- name: List backup schedules with filters
  backup_schedule:
    operation: INSPECT_ALL_POST_REQUEST
    api_url: "https://px-backup.example.com"
    token: "{{ px_backup_token }}"
    org_id: "default"
    enumerate_options:
      name_filter: "prod-*"
      cluster_name_filter: "production"
      max_objects: "50"
      include_detailed_resources: true
      sort_option:
        sortBy:
          type: "CreationTimestamp"
        sortOrder:
          type: "Descending"
```

### Advanced Filtering (2.9.0+)

```yaml
- name: List schedules with advanced filtering
  backup_schedule:
    operation: INSPECT_ALL_POST_REQUEST
    api_url: "https://px-backup.example.com"
    token: "{{ px_backup_token }}"
    org_id: "default"
    policy_ref:
      - name: "daily-policy"
        uid: "policy-123"
      - name: "weekly-policy"
        uid: "policy-456"
    include_filter: "prod-*"
    cluster_scope:
      cluster_refs:
        - name: "prod-cluster-1"
          uid: "cluster-123"
        - name: "prod-cluster-2"
          uid: "cluster-456"
```

### Delete Multiple Schedules (2.9.0+)

```yaml
- name: Delete backup schedules with pattern
  backup_schedule:
    operation: DELETE
    api_url: "https://px-backup.example.com"
    token: "{{ px_backup_token }}"
    org_id: "default"
    exclude_filter: "test-*"
    cluster_scope:
      all_clusters: true
```

### Inspect Specific Schedule

```yaml
- name: Get backup schedule details
  backup_schedule:
    operation: INSPECT_ONE
    api_url: "https://px-backup.example.com"
    token: "{{ px_backup_token }}"
    name: "daily-backup"
    org_id: "default"
    uid: "schedule-uid-123"
```

### update backup schedule with Remark

```yaml
- name: Update backup schedule with remark
  backup_schedule:
    operation: UPDATE
    api_url: "{{ px_backup_api_url }}"
    token: "{{ px_backup_token }}"
    org_id: "default"
    name: "my-schedule"
    uid: "schedule-uid"
    suspend: true
    remark: "Suspended for maintenance window"
```

## Error Handling

The module implements comprehensive error handling:

1. **Validation Checks**

   - Required parameter validation
   - Format validation
   - Reference validation
   - Permission checks
2. **Common Error Scenarios**

   - Invalid configurations
   - Missing references
   - Permission issues
   - Network connectivity problems
   - API errors

## Notes

1. **Configuration Best Practices**

   - Use descriptive schedule names
   - Configure appropriate retention policies
   - Set reasonable resource limits
   - Regular schedule review
   - Monitor execution status
2. **Resource Management**

   - Careful namespace selection
   - Appropriate label selectors
   - Resource type filtering
   - Volume snapshot configuration
3. **Security Considerations**

   - Access control configuration
   - Credential management
   - Secure token handling
   - SSL certificate validation
4. **Limitations**

   - Schedule-specific constraints
   - Resource selection limits
   - Cloud provider dependencies
   - Storage requirements
5. **Version Considerations**

   - Features marked with (2.9.0+) require PX-Backup version 2.9.0 or later
   - Use INSPECT_ALL_POST_REQUEST for advanced filtering capabilities
   - Cluster scope operations are available in 2.9.0+

## Troubleshooting

1. **Schedule Creation Issues**

   - Verify references
   - Check permissions
   - Validate configurations
   - Review resource selections
2. **Execution Problems**

   - Check cluster connectivity
   - Verify storage access
   - Monitor resource usage
   - Review execution logs
3. **Configuration Issues**

   - Validate policy references
   - Check location access
   - Verify namespace existence
   - Review label selectors
4. **Filtering Issues**

   - Use INSPECT_ALL_POST_REQUEST for complex filters
   - Verify filter syntax for include_filter/exclude_filter
   - Check enumerate_options structure
   - Validate sort options<|MERGE_RESOLUTION|>--- conflicted
+++ resolved
@@ -38,27 +38,19 @@
 
 ### Common Parameters
 
-<<<<<<< HEAD
-| Parameter      | Type    | Required | Default | Description                             | Supported Versions |
-| ---------------- | --------- | ---------- | --------- | ----------------------------------------- | ------------------- |
-=======
-
-| Parameter      | Type    | Required | Default | Description                             |
-| ---------------- | --------- | ---------- | --------- | ----------------------------------------- |
->>>>>>> f59b27d9
-| api_url        | string  | yes      |         | PX-Backup API URL                       |
-| token          | string  | yes      |         | Authentication token                    |
-| operation      | string  | yes      |         | Operation to perform                    |
-| name           | string  | yes      |         | Name of the backup schedule             |
-| org_id         | string  | yes      |         | Organization ID                         |
-| uid            | string  | varies   |         | Unique identifier                       |
-| owner          | string  | no       |         | Owner name or uid                       |
-| validate_certs | boolean | no       | true    | Verify SSL certificates                 |
-| labels         | dict    | no       |         | Labels to attach to the Backup Schedule |
-<<<<<<< HEAD
-| remark         | string  | no       |         | Last remark made during update operation|  2.10.0
-=======
->>>>>>> f59b27d9
+
+| Parameter      | Type    | Required | Default | Description                              | Supported Versions |
+| ---------------- | --------- | ---------- | --------- | ------------------------------------------ | -------------------- |
+| api_url        | string  | yes      |         | PX-Backup API URL                        |                    |
+| token          | string  | yes      |         | Authentication token                     |                    |
+| operation      | string  | yes      |         | Operation to perform                     |                    |
+| name           | string  | yes      |         | Name of the backup schedule              |                    |
+| org_id         | string  | yes      |         | Organization ID                          |                    |
+| uid            | string  | varies   |         | Unique identifier                        |                    |
+| owner          | string  | no       |         | Owner name or uid                        |                    |
+| validate_certs | boolean | no       | true    | Verify SSL certificates                  |                    |
+| labels         | dict    | no       |         | Labels to attach to the Backup Schedule  |                    |
+| remark         | string  | no       |         | Last remark made during update operation | 2.10.0             |
 
 ### SSL/TLS Configuration
 
